;;; auto-dictionary.el --- automatic dictionary switcher for flyspell
;;-*-coding: utf-8;-*-
;;
;; Copyright (C) 2006-2008, 2011, 2013 Nikolaj Schumacher
;;
;; Author: Nikolaj Schumacher <bugs * nschum de>
;; Version: 1.1
;; Keywords: wp
;; URL: http://nschum.de/src/emacs/auto-dictionary/
;; Compatibility: GNU Emacs 22.x, GNU Emacs 23.x, GNU Emacs 24.x
;;
;; This file is NOT part of GNU Emacs.
;;
;; This program is free software; you can redistribute it and/or
;; modify it under the terms of the GNU General Public License
;; as published by the Free Software Foundation; either version 2
;; of the License, or (at your option) any later version.
;;
;; This program is distributed in the hope that it will be useful,
;; but WITHOUT ANY WARRANTY; without even the implied warranty of
;; MERCHANTABILITY or FITNESS FOR A PARTICULAR PURPOSE.  See the
;; GNU General Public License for more details.
;;
;; You should have received a copy of the GNU General Public License
;; along with this program.  If not, see <http://www.gnu.org/licenses/>.
;;
;;; Commentary:
;;
;; Add the following to your .emacs file:
;; (require 'auto-dictionary)
;; (add-hook 'flyspell-mode-hook (lambda () (auto-dictionary-mode 1)))
;;
;; Then just type.  When you stop for a few moments `auto-dictionary-mode' will
;; start evaluating the content.
;;
;; You can also force a check using `adict-guess-dictionary', whether or not
;; `auto-dictionary-mode' is enabled.
;;
;; If you're unhappy with the results, call `adict-change-dictionary' to
;; change it and stop automatic checks.
;;
;; You can use `adict-change-dictionary-hook' to hook into any of these changes,
;; or `adict-conditional-insert' to insert text (like signatures) that will
;; automatically conform to the language.
;;
;;; Change Log:
;;
;;    Support for Catalan.  (thanks to Walter Garcia-Fontes)
;;
;; 2013-06-26 (1.1)
;;    Support for nb, nn, da, hi, el, and grc.  (thanks to Tore Ferner)
;;    `adict-dictionary-list' now has an easier to customize format.
;;    `adict-guess-dictionary' no longer changes the dictionary if aborted.
;;
;; 2013-03-26 (1.0.2)
;;    The initial guess is now triggered without any buffer changes.
;;
;; 2007-05-28 (1.0.1)
;;    Speed improvements.
;;    Defined functions before variables that use them.
;;    Improved Swedish word list.  (thanks to Joakim Verona)
;;    Support for Portuguese.  (thanks to Nelson Ferreira)
;;
;; 2007-05-28 (1.0)
;;    Added support for `flyspell-prog-mode'.
;;    Added `adict-' prefix to functions without.
;;    Support for Hungarian and Romanian.  (thanks to Maria Muschinski).
;;    Support for Slovenian.  (thanks to Gregor Gorjanc)
;;    Bug fixes for Emacs 21.  (thanks to Gregor Gorjanc)
;;    Added `adict-conditional-' functions.
;;
;;; Code:

(require 'flyspell)
(require 'ispell)
(eval-when-compile (require 'cl))

(defgroup auto-dictionary nil
  "Automatic dictionary switcher for Flyspell."
  :group 'wp)

(defcustom adict-idle-time 2
  "*Seconds of idle time before `adict-guess-dictionary-maybe' is run.
If this is nil, it is not never automatically."
  :group 'auto-dictionary
  :type 'number)

(defcustom adict-change-threshold .02
  "*Amount of buffer change required before the dictionary is guessed again.
This is the quotient of changes to `buffer-modified-tick' and the buffer size.
Higher values mean fewer checks."
  :group 'auto-dictionary
  :type 'number)

(defface adict-conditional-text-face
  '((((class color) (background dark))
     (:background "MediumBlue"))
    (((class color) (background light))
     (:background "turquoise")))
  "*Face used for text inserted by `adict-conditional-insert'."
  :group 'auto-dictionary)

(defcustom adict-change-dictionary-hook
  '((lambda () (with-local-quit (when flyspell-mode (flyspell-buffer)))))
  "*List of functions to be called when the buffer language is changed.
This is called when `auto-dictionary-mode' changes its mind or
`adict-change-dictionary' is called."
  :group 'auto-dictionary
  :type 'hook)

(defun adict-guess-dictionary-name (names &optional list)
  "Return the element in NAMES found in `ispell-valid-dictionary-list'."
  (unless list
    (setq list (ispell-valid-dictionary-list)))
  (or (car (member (car names) list))
      (when (cdr names)
        (adict-guess-dictionary-name (cdr names) list))))

(defun adict--guess-dictionary-cons (names)
  (cons (car names) (adict-guess-dictionary-name names)))

(defconst adict-language-list
  '(nil "en" "de" "fr" "es" "sv" "sl" "hu" "ro" "pt" "nb" "da" "grc" "el" "hi"
<<<<<<< HEAD
        "nn" "ca" "eo")
=======
        "nn" "ca" "sk")
>>>>>>> 8b5b1458
  "The languages, in order, which `adict-hash' contains.")

(defun adict--dictionary-alist-type ()
  `(repeat (cons (choice . ,(mapcar (lambda (lang) `(const ,lang))
                                    (cdr adict-language-list)))
                 (choice (const :tag "Off" nil)
                         (string :tag "Dictionary name")))))

(defcustom adict-dictionary-list
  ;; we can't be sure of the actual dictionary names
  (mapcar 'adict--guess-dictionary-cons
          '(("en" "english")
            ("de" "deutsch" "german")
            ("fr" "francais" "french")
            ("es" "español" "spanish")
            ("sv" "svenska" "swedish")
            ("sl" "slovenian" "slovene")
            ("hu" "magyar" "hungarian")
            ("ro" "românâ" "româneşte" "romanian")
            ("pt" "português" "portuguese")
            ("nb" "bokmål" "norwegian bokmål")
            ("da" "dansk" "danish")
            ("grc" "ἑλληνικά" "classical greek")
            ("el" "νέα ελληνικά" "modern greek")
            ("hi" "हिन्दी" "hindi")
            ("nn" "nynorsk" "norwegian nynorsk")
            ("ca" "catalan")
<<<<<<< HEAD
            ("eo" "esperanto")))
=======
            ("sk" "slovenčina" "slovak")))
>>>>>>> 8b5b1458
  "The dictionaries `auto-dictionary-mode' uses.
Change the second part of each pair to specify a specific dictionary for
that language. You can use this to specify a different region for your
language (e.g. \"en_US\" or \"american\").  Setting it to nil prevents
that language from being used.

Each pair's car corresponds to a value in `adict-language-list'"
  :group 'auto-dictionary
  :type (adict--dictionary-alist-type))

(defvar adict-lighter nil)
(make-variable-buffer-local 'adict-lighter)

(defvar adict-timer nil)
(make-variable-buffer-local 'adict-timer)

(defvar adict-last-check :never)
(make-variable-buffer-local 'adict-last-check)

(defvar adict-stop-updating-on-dictionary-change t
  "*If this is true, calling `ispell-change-dictionary' will disable checks.")

(defalias 'switch-language-hook 'adict-change-dictionary-hook)

;;;###autoload
(define-minor-mode auto-dictionary-mode
  "A minor mode that automatically sets `ispell-dictionary`."
  nil adict-lighter nil
  (if auto-dictionary-mode
      (progn
        (adict-update-lighter)
        (unless adict-timer
          (setq adict-timer
                (when adict-idle-time
                  (run-with-idle-timer adict-idle-time t
                                       'adict-guess-dictionary-maybe
                                       (current-buffer)))))
        (add-hook 'kill-buffer-hook 'adict--cancel-timer nil t))
    (adict--cancel-timer)
    (remove-hook 'kill-buffer-hook 'adict--cancel-timer t)
    (kill-local-variable 'adict-lighter)
    (kill-local-variable 'adict-last-check)))

(defalias 'adict-mode 'auto-dictionary-mode)

;;;###autoload
(defun adict-guess-dictionary (&optional idle-only)
  "Automatically change ispell dictionary based on buffer language.
Calls `ispell-change-dictionary' and runs `adict-change-dictionary-hook'.  If
BUFFER is nil, the current buffer is used.  If IDLE-ONLY is set, abort
when an input event occurs."
  (interactive)
  (let ((lang (adict--evaluate-buffer-find-dictionary idle-only)))
    (unless (and idle-only (input-pending-p))
      (when lang
        (setq adict-last-check (buffer-modified-tick))
        (unless (or (equal ispell-local-dictionary lang)
                    (and (null ispell-local-dictionary)
                         (equal ispell-dictionary lang)))
          (let (adict-stop-updating-on-dictionary-change)
            (adict-change-dictionary lang)))
        lang))))

(defun adict--cancel-timer ()
  (when adict-timer
    (cancel-timer adict-timer))
  (kill-local-variable 'adict-timer))

(defsubst adict-valid-dictionary-p (lang)
  "Test if LANG is a legal dictionary."
  (member lang
          (if (fboundp 'ispell-valid-dictionary-list)
              (ispell-valid-dictionary-list)
            (mapcar 'car ispell-dictionary-alist))))

;;;###autoload
(defun adict-change-dictionary (&optional lang)
  "Set buffer language to LANG and stop detecting it automatically."
  (interactive)
  (if lang
      (if (adict-valid-dictionary-p lang)
          (progn (message "Buffer dictionary was %s"
                          (or ispell-local-dictionary ispell-dictionary))
                 (ispell-change-dictionary lang)
                 (message "Buffer dictionary is now %s" lang))
        (error "Dictionary \"%s\" not found" lang))
    (call-interactively 'ispell-change-dictionary))
  (adict-update-lighter)
  (run-hook-with-args 'adict-change-dictionary-hook)
  (when (and adict-timer adict-stop-updating-on-dictionary-change)
    (adict--cancel-timer)))

(defun adict-guess-dictionary-maybe (timer-buffer)
  "Call `adict-guess-dictionary' or not based on `adict-change-threshold'."
  (when (and (eq (current-buffer) timer-buffer)
             (> (buffer-modified-tick) (adict--next-guess-tick)))
    (ignore-errors (adict-guess-dictionary t))))

(defun adict--next-guess-tick ()
  "The `buffer-modified-tick' until which the buffer language is not guessed."
  (if (eq adict-last-check :never)
      0
    (+ (* adict-change-threshold (buffer-size)) adict-last-check)))

(defun adict-update-lighter ()
  (setq adict-lighter
        (format " %s" (adict--shorten-dict (or ispell-local-dictionary
                                               ispell-dictionary "??")))))

(defun adict--shorten-dict (dict)
  (if (> (length dict) 3) (substring dict 0 2) dict))

(defun adict-foreach-word (beg end maxlength function &optional idle-only)
  "Execute FUNCTION for every word between BEG and END of length <= MAXLENGTH.
If IDLE-ONLY is set, abort when an input event occurs."
  (save-excursion
    (goto-char beg)
    (while (and (< (point) end)
                (not (and idle-only (input-pending-p))))
      (skip-syntax-forward "^w")
      (if (or (and flyspell-generic-check-word-p
                   (null (funcall flyspell-generic-check-word-p)))
              (memq nil
                    (mapcar (lambda (ov)
                              (not (overlay-get ov 'adict-conditional-list)))
                            (overlays-at (point)))))
          (skip-syntax-forward "w")
        (setq beg (point))
        (when (<= (skip-syntax-forward "w") maxlength)
          (funcall function (buffer-substring-no-properties beg (point))))))))

(defmacro adict-add-word (hash lang &rest words)
  `(dolist (word '(,@words))
     (when (gethash word hash)
       (message "Warning: adict-mode defined %s twice" word))
     (puthash word ,lang ,hash)))

(defvar adict-hash
  ;; Good words are frequent and unique to a language...
  ;; http://www.verbix.com/languages/
  (let ((hash (make-hash-table :test 'equal)))
    ;; all words should be downcase
    (adict-add-word hash 1 "and" "are" "at" "been" "but" "dear" "get" "have"
                    "he" "hello" "it" "me" "my" "not" "on" "of" "off" "put"
                    "regarding" "set" "she" "some" "that" "than" "the" "there"
                    "us" "was" "we" "while" "with" "yes" "you" "your" "yours")
    ;; Don't use these words, because they are also very common in
    ;; Scandinavia: "for" "to" "by"
    (adict-add-word hash 2 "eins" "zwei" "drei" "vier" "fünf" "sechs" "sieben"
                    "acht" "neun" "zehn" "aber" "als" "andere" "anderem"
                    "anderen" "anderes" "auf" "aus" "bei" "beide" "beidem"
                    "beiden" "beides" "beim" "bereits" "bevor" "bis" "bisher"
                    "bzw" "dabei" "dadurch" "dagegen" "daher" "damit" "danach"
                    "dann" "daran" "darauf" "daraus" "darin" "darunter" "das"
                    "davon" "dazu" "demselben" "denen" "denselben" "derart"
                    "deren" "derer" "derselben" "desselben" "dessen" "diese"
                    "diesem" "diesen" "dieser" "dieses" "dir" "doch" "dort"
                    "durch" "eben" "ebenfalls" "einem" "einen" "einer" "eines"
                    "einzeln" "einzelne" "entweder" "erst" "etwa" "etwas"
                    "falls" "freundlichen" "ganz" "gegen" "gemeinsam" "genau"
                    "haben" "hinter" "ich" "ihnen" "ihre" "ihrem" "ihren"
                    "ihrer" "ihres" "im" "immer" "indem" "infolge" "insgesamt"
                    "ist" "jede" "jedem" "jeden" "jeder" "jedes" "jedoch" "kann"
                    "kein" "keine" "keinem" "keinen" "keiner" "keines" "mehr"
                    "mehrere" "mehreren" "mehrerer" "mit" "mittels" "nach"
                    "nacheinander" "neben" "nicht" "noch" "nur" "oberhalb"
                    "oder" "ohne" "schreibe" "sehr" "selbst" "sich" "sie" "sind"
                    "sobald" "sodass" "sofern" "sofort" "solange" "somit"
                    "sondern" "sowie" "sowohl" "statt" "teils" "teilweise" "um"
                    "und" "unter" "unterhalb" "vom" "usw" "von" "vor" "vorher"
                    "warum" "wegen" "weil" "weiter" "weiterhin" "weitgehend"
                    "welche" "welchem" "welchen" "welcher" "welches"
                    "wenigstens" "wenn" "werden" "wie" "wieder" "wird" "wo"
                    "wobei" "wodurch" "worauf" "worden" "worin" "wurde" "zu"
                    "zueinander" "zugleich" "zum" "zumindest" "zur" "zusammen"
                    "zwar" "zwecks" "zwischen" "bezüglich" "dafür" "für"
                    "gegenüber" "gemäß" "schließlich" "über" "während" "würde"
                    "zunächst" "zusätzlich")
    ;; Also common in non-German languages, don't use:
    ;; "dass" "ab" "ob" "er" "der" "dem" "hat" "mal" "ein" "eine" "anders"
    (adict-add-word hash 3 "allez" "allons" "alors" "aux" "avoir" "bonjour"
                    "ces" "cet" "cette" "combien" "comme" "dire" "disent"
                    "disons" "dites" "elle" "faire" "fais" "faisons" "fait"
                    "faites" "il" "ils" "je" "là" "mais" "ne" "oui" "où" "parce"
                    "pas" "plaît" "pour" "pourquoi" "quand" "qui" "revoir" "une"
                    "des" "vais" "voient" "voir" "vois" "voit" "vont" "vous"
                    "voyez" "voyons" "à" "ça" "être")
    ;; Don't use:
    ;;  "dit" "aller" "dans" "dis" "vas" "et" "au" "elles"
    (adict-add-word hash 4 "además" "ahora" "al" "algo" "algunos" "antes"
                    "aquí" "así" "aunque" "año" "años" "bueno" "cada" "casa"
                    "casi" "caso" "como" "con" "contra" "cosas" "creo" "cuando"
                    "cómo" "decimos" "decir" "decis" "desde" "después" "dicen"
                    "dices" "digo" "dijo" "donde" "dos" "día" "días" "ejemplo"
                    "ella" "ellos" "entonces" "entre" "era" "eres" "eso" "esta"
                    "estaba" "estado" "estas" "esto" "estos" "está" "están"
                    "forma" "fue" "gente" "gobierno" "había" "hace" "hacemos"
                    "hacen" "hacer" "haces" "hacia" "hacéis" "hago" "hay"
                    "hecho" "hombre" "hoy" "luego" "mayor" "mejor" "menos"
                    "mientras" "mismo" "momento" "mucho" "mujer" "mundo" "muy"
                    "más" "mí" "nada" "ni" "nos" "nosotros" "otra" "otras"
                    "otro" "otros" "parece" "parte" "país" "pero" "personas"
                    "poco" "poder" "política" "porque" "primera" "puede"
                    "pueden" "qué" "sea" "según" "siempre" "sino" "sois" "somos"
                    "son" "soy" "su" "sus" "sí" "sólo" "también" "tan" "tanto"
                    "tenemos" "tener" "tengo" "tenéis" "tenía" "tiempo" "tiene"
                    "tienen" "tienes" "toda" "todas" "todo" "todos" "trabajo"
                    "una" "uno" "unos" "usted" "vamos" "veces" "veo" "ver" "ves"
                    "vida" "y" "ya" "yo" "él")
    ;; Don't use:
    ;;  "general" "lo" "las" "ven" "ve" "veis" "tal"  "ser" "si" "los" "gran"
    ;;  "del"  "han" "hasta" "no" "time" "tres" "esa" "ese"
    (adict-add-word hash 5
                    ;; Swedish (sv)
                    ;; Many, many of the most frequent words are common
                    ;; in Swedish, Danish and Norwegian. Therefore: word list
                    ;; is made longer since many core words are exluded.
                    ;;
                    ;; Based on:
                    ;; http://sskkii.gu.se/jens/publications/bfiles/B62.pdf
                    ;; http://rl.se/tusen.html
                    ;; More or less listed with descending frequency, some
                    ;; random:
                    "och" "att" "är" "första" "andra"
                    "två" "fyra" "åtta" "nio" "tio" "tålv" "då" "också" "väl"
                    "jag" "inte" "vad" "hej" "bara" "något" "sej" "för" "finns"
                    "från" "ska" "klotter" "sig" "vara" "vill" "konst"
                    "mycket" "måste" "deras" "här" "sina"
                    "hur" "sedan" "någon" "mej" "utan" "när" "tycker" "säga"
                    "kanske" "göra" "gör" "alla" "just" "upp" "sådant"
                    "hon" "menar" "menade" "någonting" "säger" "sade" "väldigt"
                    "sätt" "honom" "ihop" "gick" "kunna" "nog" "fick" "många"
                    "över" "annat" "nä" "fläta" "koppla" "möta" "räkna" "träffa"
                    "väga" "väva" "mina" "alltså" "kunnat" "varit" "avstånd"
                    "rätt" "kuggades" "flagga" "undertryckt" "knuffade" "omkull"
                    "överrumplad" "iväg" "nåt" "tillräckligt" "kostar" "kostade"
                    "halva" "vägen" "glömt" "glömma" "exempel" "liknande"
                    "avskrekkande" "förekomma" "flera" "haft" "senare" "arbete"
                    "arbetet" "arbeten" "arbeta" "läsa" "typ" "motiverad"
                    "erfarenhet" "ungefär" "även" "kronor" "detta" "procent"
                    "svenska" "allt" "mellan" "stora" "enligt" "redan" "inom"
                    "ju" "samma" "själv" "tidigare" "miljoner" "dock" "olika"
                    "plats" "gäller" "därför" "dessutom" "eftersom" "trots"
                    "människor" "bättre" "ändå" "inför" "senaste" "samtidigt"
                    "ännu" "större" "nästa" "pengar" "stället" "tillbaka"
                    "själva" "tillsammans" "nästan" "längre" "förra" "svårt"
                    "bästa" "handlar" "länge" "frågan" "spelar" "fortfarande"
                    "bakom" "berättar" "början" "varför" "företag"
                    "fanns" "egna" "utanför" "långt" "framför" "båda" "behöver"
                    "miljarder" "största" "polisen" "världen" "direkt" "innebär"
                    "bör" "vidare" "håller" "lätt" "ytterligare" "kvinnor"
                    "kvinna" "särskilt" "började" "däremot" "känner" "beslut"
                    "egentligen" "länder" "börjar" "väder" "hjälp" "ordförande"
                    "tilbaka" "medarbetare" "viktiga")
    ;; Don't use for Swedish, because they are also *very* common in
    ;; Norwegian and/or Danish:
    ;;  "barn" "eller" "en" "som" "det" "av" "på" "tre" "fem" "sex" "sju"
    ;;  "om" "du" "har" "kan" "så" "få" "skulle" "kommer" "ett" "jag"
    ;;  "sverige" "nej" "vill" "till" "medan"
    (adict-add-word hash 6
                    ;; (based on http://bos.zrc-sazu.si/a_top2000_si.html)
                    "ali" "ampak" "bi" "biti" "bodo" "bolj" "brez" "čas" "če"
                    "celo" "čeprav" "čez" "dan" "danes" "deset" "dobro" "dolgo"
                    "dovolj" "drugače" "drugi" "dva" "enkrat" "gotovo" "gre"
                    "hitro" "hvala" "ima" "iz" "jasno" "jaz" "jih" "jim" "kaj"
                    "kajti" "kako" "kateri" "kdaj" "kdo" "ker" "kje" "kljub"
                    "kmalu" "ko" "koliko" "konec" "kot" "lahko" "lep" "malo"
                    "manj" "močno" "mogoče" "mu" "nad" "naj" "največ" "nam"
                    "namreč" "naprej" "nas" "naš" "nazaj" "nekaj" "nič" "nihče"
                    "nikoli" "niso" "niti" "nov" "očitno" "od" "okoli" "oziroma"
                    "pa" "pač" "po" "počasi" "pod" "poleg" "potem" "pozdrav"
                    "prav" "pred" "predvsem" "prej" "pri" "prosim" "proti"
                    "prvi" "ravno" "res" "saj" "sam" "še" "sedaj" "šele" "sem"
                    "seveda" "sicer" "skoraj" "skupaj" "smo" "spet" "sploh"
                    "ste" "število" "štiri" "stran" "svoj" "tako" "takoj"
                    "takrat" "tega" "teh" "tem" "težko" "tisoč" "tisto" "tokrat"
                    "toliko" "torej" "treba" "tudi" "tukaj" "več" "vedno"
                    "veliko" "velja" "vendar" "vsaj" "vsak" "vse" "vsi" "za"
                    "zadnji" "zakaj" "zakon" "zaradi" "zato" "zdaj" "že" "zelo"
                    "zgolj")
    ;; Don't use: "bil" "bo" "bom" "do" "ena" "ga" "glede" "kar" "let"
    ;;  "pet" "pol" "primer" "so" "sta" "sto" "ta" "tam"
    (adict-add-word hash 7 "az" "èn" "ti" "ök" "csak" "hogy" "nem" "igen" "és"
                    "így" "úgy" "s" "jól" "van" "nincs" "nekem" "neki" "amely"
                    "ki" "ezek" "azok" "ezen" "azon" "közé" "még" "azaz" "aki"
                    "egyéb" "vagy" "ennek" "annak" "talán")
    ;; "ö" "fel" "meg"  "volt"
    (adict-add-word hash 8 "ea" "noi" "voi" "să" "în" "peste" "şi" "despre"
                    "cele" "dintre" "avem" "vă" "oricare" "acest" "fi" "pe"
                    "care" "dacă" "cum" "numai" "fost" "când" "aţi" "pentru"
                    "acum" "acesta" "ca" "sub" "ani")
    ;; Don't use:
    ;;  "nu" "ei" "se" "mai" "te" "sunt" "am"  "la" "unless" "din"
    (adict-add-word hash 9
                    ;; http://home.unilang.org/main/wiki2/index.php
                    ;; /Portuguese_wordlist
                    "e" "são" "em" "têm" "mas" "querido" "querida" "caro" "cara"
                    "para" "obter" "pegar" "oi" "aquilo" "coisa" "meu" "não"
                    "pôr" "colocar" "acerca" "algum" "alguns" "alguma" "algumas"
                    "lá" "além" "nós" "eles" "ela" "elas" "teu" "enquanto" "com"
                    "contigo" "você" "vosso" "sim" "olá" "tchau" "adeus"
                    "bem-vindo" "obrigado" "obrigada" "já" "também" "sempre"
                    "bonito" "certamente" "claramente" "cedo" "longe" "tarde"
                    "provavelmente" "alto" "talvez" "muito" "perto" "agora"
                    "apenas" "possivelmente" "raramente" "ainda" "acolá" "hoje"
                    "amanhã" "improvável" "bem" "errado" "ontem")
    ;; Don't use because they're ambiguous:
    ;; a i des du bien en es les que se tu un va el le te mi be is az da este
    ;; or ce le o de den ha med na sido para soble eu ele nunca ter lugar
    ;; "meter"
    (adict-add-word hash 10
                    ;; Norwegian bokmål (nb)
                    ;; Look at comment above on Swedish.
                    ;;
                    ;; Based on:
                    ;; http://helmer.aksis.uib.no/nta/ord10000.txt
                    ;; (Some words are just opposed to words in the Swedish or
                    ;; Danish lists.)
                    "nei" "å" "femti" "seksti" "sytti" "åtti" "nitti" "vil"
                    "andre" "annet" "fra" "ble" "hadde" "henne" "hennes"
                    "etter" "bare" "nå" "dette" "være" "opp" "må" "selv" "denne"
                    "før" "vært" "slik" "gikk" "gang" "hele" "sammen"
                    "godt" "måtte" "hvordan" "sier" "fikk" "noen" "kanskje"
                    "meg" "avstand" "skip" "prest" "flagg" "nevnt" "halve"
                    "vegen" "nesten" "måte" "avskrekkende" "forekomme"
                    "utmerket" "arbeid" "arbeide" "arbeidet" "kjøre" "kjørte"
                    "kjører" "lese" "leser" "leste" "omtrent" "gjøre" "ifølge"
                    "gjennom" "disse" "fortsatt" "allerede" "viser" "gamle"
                    "ønsker" "gjort" "likevel" "aldri" "heller" "beste" "svært"
                    "dermed" "bør" "dagbladet" "aftenposten" "løpet" "samtidig"
                    "tillegg" "mennesker" "regjeringen" "selskapet"
                    "funnet" "tilbake" "møte" "vanskelig" "gråte" "kjedelig"
                    "uke" "viktig" "viktige" "siste" "derimot" "betyr" "utsagn"
                    "feil" "medarbeider" "spurt" "spørsmål" "erkjenner"
                    "bakgrunn" "slike" "drept" "skjedde" "akkurat"
                    "optelling" "unnskylte" "flertydighet" "kjennsgjerning"
                    "etterpå" "redd" "språk" "språklig" "språklige"
                    "undersøke" "tekstene" "fått" "unnskyld"
                    "opptelling" "opptellingen" "sist" "innkjøp"
                    "kjøp" "avgrense" "avgrensede" "alminnelig" "alminnelige"
                    "henger" "likegyldig" "vesentlige" "vesentlig")
    ;; Don't use:
    ;;  "ham" "og" "i" "det" "på" "at" "ikke" "jeg"  "også" "bare"
    ;;  "hvor"  "siden" "hun"
    (adict-add-word hash 11
                    ;; Danish (da)
                    ;; Look at comment above on Swedish.
                    ;;
                    ;; Based on:
                    ;; http://korpus.dsl.dk/e-resurser/frekvens150.php?lang=dk
                    ;; Can only use 1 word among the first 37! And so it goes...
                    ;;
                    ;; http://sskkii.gu.se/jens/publications/bfiles/B62.pdf
                    "noget" "af" "hvad" "havde" "nogen" "ud" "lige" "måske"
                    "mig" "lidt" "op" "ind" "gik" "mod" "sagde" "bliver" "os"
                    "gør" "siger" "andet" "cykle" "fælde" "finde" "fløjte"
                    "hænge" "kæde" "knække" "køre" "læse" "opholde" "svejse"
                    "tage" "tager" "træffe" "præst" "lit" "afstand" "skib" "jer"
                    "flag" "generet" "nævnt" "hellere" "børn" "børnene" "uden"
                    "vejen" "næsten" "derinde" "oven" "købet" "måde"
                    "afskrækkende" "udmærket" "ik" "arbejde" "dænske" "udgave"
                    "nogle" "mellem" "sit" "fået" "undskyld" "tres" "firs"
                    "fems" "halvtres" "halvfjers" "halvfems" "undskyldte"
                    "bagefter" "græde" "forkert" "træls" "bange" "uge" "sprog"
                    "vigtig" "vigtige" "undersøge" "teksterne" "tilbage"
                    "optælling" "optællingen" "hendes" "sidste" "sidst" "indkøb"
                    "køb" "niece" "afgrænse" "afgrænsede" "almindelig"
                    "almindelige" "hænger" "kit" "verber" "udsagn" "ligegyldigt"
                    "derimod" "almindeligt" "optræder" "fejl" "beder"
                    "medarbejder" "spurgt" "spørgsmål" "optræden" "erkender"
                    "begået" "modtage" "flertydighed" "streger" "kendsgerning"
                    "læser" "læsere" "væsentlige" "væsentlig" "ægte"
                    "erkendelse" "udkom" "månedligt" "sproglige" "iagttagelse"
                    "iagttagelser" "udgivet" "oprigtigt" "sproglig" "efter")
    ;; Don't use: ;;  "ham" "og" "i" "det" "på" "at" "ikke" "jeg"  "også" "bare"
    ;;  "nej" "ham" "og" "i" "det" "på"  "blev" "sig" "hende"
    ;;  "betyder" "aldrig"
    (adict-add-word hash 12
                    ;; Classical Greek (grc)    (Precomposed letters)
                    ;;
                    ;; Based on (only showing root forms):
                    ;; http://www.perseus.tufts.edu/hopper/vocablist
                    ;;
                    ;; Some Greek speaking person should remove words from here
                    ;; that overlap with modern Greek.  (Got lazy, didn't
                    ;; complete the selected verbs... Feel free...)
                    ;;
                    ;; Need a grc dictionary? See:
                    ;; ftp://ftp.gnu.org/gnu/aspell/dict/0index.html
                    "ὁ" "ἡ" "τὸ" "τὸν" "τὴν" "τοῦ" "τῆς" "τῷ" "τῇ" "οἱ" "αἱ"
                    "τὰ" "τοὺς" "τὰς"  "τά" "τῶν" "τοῖς" "ταῖς" "ὦ" "ἕν" "ἕνα"
                    "μιᾷ" "ἑνί" "ἐγώ" "ἐγώγε" "ἔγωγε" "σύ" "ἕ" "μέν" "οὖν" "τε"
                    "καί" "καὶ" "τίς" "τί" "τίνες" "τίνα" "τίνος" "τίνων" "τίνι"
                    "τίσι" "τίσιν" "τίνας" "ἐν" "ἐπί" "ἐπὶ" "εἰς" "πρός" "πρὸς"
                    "ἐκ" "ἐξ" "μετὰ" "κατὰ" "κατά" "δέ" "δὲ" "ὡς" "δεῖ" "ἄν"
                    "ἀλλά" "ἀλλὰ" "ἄλλα" "ἀνά" "ἀνὰ" "δέω" "ὅστις" "διὰ" "διά"
                    "σοῦ" "ἐμοῦ" "εἰμί" "εἶ" "ἐστί" "ἐστὶ" "ἐστίν" "ἐστὶν"
                    "ἐσμέν" "ἐσμεν" "ἐστέ" "ἐστε" "ἐστὲ" "εἰσί" "εἰσίν" "ἴσθι"
                    "ἔσθε" "εἶναι" "ἔσομαι" "ἔσῃ" "ἔσει" "ἔσται" "ἐσόμεθα"
                    "ἔσεσθε" "ἔσονται" "ἦ" "ἦν" "ἦσθα" "ἦμεν" "ἦτε" "ἦσαν" "ὤν"
                    "οὖσα" "ὄν" "ὄντα" "οὖσαν" "ὄντος" "οὔσης" "ὄντι" "οὔσῃ"
                    "ὄντων" "οὖσι" "οὖσιν" "ὄντας" "οὖσαι" "οὔσας" "οὐσῶν"
                    "οὔσαις" "εἶμι" "εἰσι" "εἰσιν" "ἴμεν" "ἴτε" "ἴασι" "ἴασιν"
                    "ἴθι" "ἰέναι" "ἰών" "ἰοῦσα" "ἰόν" "ἰόντος" "ὅς" "ἥ" "ὅ" "ὅν"
                    "ἥν" "οὗ" "ἧς" "ᾧ" "ᾗ" "οἵ" "αἵ" "ἅ" "οὕς" "ἅς" "ὧν" "οἷς"
                    "αἷς")
    ;; Don't use:
    ;;  "τινες" "τινα" "τινος" "τινων" "τινι" "τισι" "τισιν" "τινας"
    ;;  "μετά"  "τούς" "τις" "τι" "τό" "τόν" "τήν" "τάς"
    (adict-add-word hash 13
                    ;; Modern Greek (el)
                    "έλληνας" "ελληνίδα" "ελληνικά" "ελληνικής" "ελλήνων"
                    "έλληνες" "καλημέρα" "εκείνος" "καλησπέρα" "αυτή" "κείνο"
                    "εκείνο" "αυτό" "αυτής" "αυτά" "ετούτο" "εκείνες" "εκείνη"
                    "καληνύχτα" "και" "ή" "αντίο" "γεια" "σας" "παρακαλώ" "έχει"
                    "έχεις" "έχοντας" "έχουν" "εδώ" "όλη" "έκτη" "ναι" "όχι"
                    "εις" "υγείαν" "μας" "ίσως" "κι" "νερό" "κρασί" "οι" "τα"
                    "σε" "την" "στον" "για" "μη" "στους" "ό" "τη" "της" "στο"
                    "στη" "στις" "των" "ως" "το" "πιο" "είναι" "ένα" "ότι"
                    "ίσοι" "στην" "να" "τους" "μια" "έτσι" "ώστε")
    ;; Don't use:
    ;;  "σε" "νέας" "μου" "σου" "ο" "η" "κυρία" "κύριε" "μέσα" "που"
    ;;  "χυμός" "με" "του"
    (adict-add-word hash 14
                    ;; Hindi (hi)
                    ;; Based on (not authoritative, but looks reasonable):
                    ;; http://kirkkittell.com/language/hindi/common
                    "में" "है" "हैं" "नहीं" "लिए" "गया" "विशेष" "बड़ी" "अथवा"
                    "गए" "गई" "तथा" "अपने" "कुछ" "साथ" "होता" "था" "दिया" "हुए"
                    "कोई" "रूप" "से" "सभी" "मैं" "रहा" "हुआ" "बात" "कहा" "समय"
                    "क्या" "अपनी" "होती" "प्रकार" "बहुत" "तरह" "बाद" "फिर" "रहे"
                    "द्वारा" "अधिक" "रही" "होने" "एवं" "हुई" "थे" "उनके" "थी"
                    "वाले" "चाहिए" "चाहिये" "दिन" "लेकिन" "काम" "हूँ" "होते"
                    "इसके" "उन्हें" "गये" "नाम" "कभी" "आदि" "लोग" "बार" "यहाँ"
                    "दोनों" "उन्होंने" "कार्य" "पास" "वहाँ" "भारत" "लिया"
                    "प्राप्त" "उनकी" "लोगों" "गयी" "लगा" "अन्य" "होगा" "इसी"
                    "देश" "यदि" "वर्ष" "ऐसा" "विकास" "अपना" "ऐसे" "दूसरे" "हाथ"
                    "भाषा" "मेरे" "मैंने" "तुम" "बीच" "वाली" "बड़े" "प्रति"
                    "व्यक्ति" "उनका" "लिये" "इसलिए" "तीन" "इसका" "ऐसी")
    (adict-add-word hash 15 ;; Norwegian nynorsk (nn)
                    ;; Look at comment above on Swedish.
                    ;;
                    ;; Based on (please change if you find a better list):
                    ;; http://www.raudebergskule.no/peiling/OveOrdNyn/Lese100ord
                    ;; /Oversikt.htm
                    ;; https://no.wiktionary.org/wiki/Wiktionary:Frekvenslister
                    ;; /Norsk
                    "sidan" "sjølv" "kva" "berre" "kvar" "kjem" "dykkar" "deira"
                    "fekk" "noko" "desse" "gong" "vere" "ikkje" "nokon" "eit"
                    "mykje" "frå" "bryggje" "dagar" "korleis" "kven" "inkje"
                    "nokre" "leike" "kaffi" "stova" "meir" "sjå" "såg" "dei"
                    "helsar" "kvifor" "garden" "dårleg" "bere" "gjere" "høyre"
                    "blei"  "saum" "låg" "ho" "tek" "spurde" "hundar" "herleg"
                    "hausten" "heiter" "følgje" "gutar" "såleis" "attmed"
                    "gøyme" "ringjer" "trufast" "kyrkja" "skunde" "hugse"
                    "vaknar" "hugsa" "auge" "vore" "seinare" "finst" "medan"
                    "nytta" "kjend" "heile" "aust" "innbyggjarar" "fødd" "dømes"
                    "døydde" "særleg" "songen" "høgaste" "sokn" "kjende" "vatn"
                    "vanleg" "byrja" "inneheld" "artar" "einaste" "øyane"
                    "høyrer" "vanlegvis" "leiar" "nordlege" "kvarandre"
                    "byrjinga" "søraust" "oftast" "difor" "auka" "såkalla"
                    "eigne" "strekkjer" "vestlege" "talet" "hovudstaden"
                    "nyttar" "innbyggjarane" "skil" "austsida" "vitja"
                    "noverande" "mogleg" "umogleg" "tilgjengelig" "brukast"
                    "heilage" "kjelder" "austlege" "vanskeleg" "òg" "noreg"
                    "gjekk" "budde" "utgjer" "vatnet" "tidlegare" "namn" "kvart"
                    "heilt" "framleis" "hovudsakleg" "hennar" "særs" "munnar"
                    "attende" "gut" "gutane" "månadene" "skilnadene" "skilnader"
                    "skilnaden" "føtene" "søner" "sønene" "brør" "brørne"
                    "menner" "venen" "vener" "venene" "føremon" "meining"
                    "meininga" "meiningar" "hending" "hendinga" "øyra" "øyro"
                    "døme" "vori" "skrivi" "lesi"
                    ;; Don't use: ;; "ein" "sidan" "utan" "elles"
                    )
    (adict-add-word hash 16 "més" "ara" "algú" "alguns" "abans" "benvolgut"
                    "així" "any" "anys" "bo" "quasi" "cas" "senyor" "benvolguda"
                    "com" "amb" "contra" "coses" "crec" "quan" "diem" "dir"
                    "sisplau" "dieu" "des" "després" "diuen" "dius" "dic" "dir"
                    "on" "dia" "dies" "exemple" "ells" "llavors" "digues" "dic"
                    "direm" "aquesta" "aquest" "això" "està" "estava" "estat"
                    "aquestes" "aquests" "estigui" "estan" "forma" "ser"
                    "general" "gent" "govern" "gran" "havia" "fa" "fem" "fan"
                    "fer" "fas" "cap" "benvolguda" "feu" "faig" "fan" "fins"
                    "fet" "home" "avui" "les"  "benvolguts" "els" "doncs"
                    "millor" "menys" "mentre" "mateix" "envia" "moment" "molt"
                    "dóna" "món" "més" "mí" "res" "ens" "felicitacions"
                    "nosaltres" "altra" "altres" "altre" "altres" "sembla"
                    "reunió" "reunions" "actes" "acte" "extern" "externs"
                    "externes" "part" "país" "però" "persones" "poc" "poder"
                    "política" "perquè" "pot" "poden" "què" "sigui" "segons"
                    "ser" "escrivint" "escrit" "sempre" "sinó" "sou" "som" "soc"
                    "seu" "seus" "escriure" "escric" "sols" "també" "tant"
                    "tenim" "tenir" "tinc" "tindre" "enhorabona" "teniu" "tenia"
                    "temps" "té" "tenen" "tens" "temps" "tota" "totes" "tot"
                    "tots" "treball" "tres" "una" "un" "uns" "vostè" "anem"
                    "signat" "vegada" "veieu" "veuen" "veig" "veure" "ves" "ja"
                    "jo")
    (adict-add-word hash 17
<<<<<<< HEAD
                    ;; Esperanto (eo)
                    ;;
                    ;; Frequent words, that are most probably unique to
                    ;; Esperanto
                    "kaj" "ĉu" "ĉi" "aŭ" "ankaŭ" "ankaŭa" "baldaŭ"
                    "antaŭ" "antaŭa" "antaŭaj" "antaŭe" "antaŭen"
                    "malantaŭ" "malantaŭa" "malantaŭaj" "malantaŭe"
                    "malantaŭen" "ĝis" "eĉ" "ĉe" "eble" "ankoraŭ" "ajn"
                    "preskaŭ" "pri" "ke" "pliaj" "pliajn" "morgaŭ" "morgaŭa"
                    "hieraŭ" "hieraŭa" "ĉar"
                    ;;
                    ;; Very frequent words, that are probably not quite unique
                    "havi" "havas" "havis" "havos" "havus"
                    "esti" "estas" "estis" "estos" "estus"
                    "povi" "povas" "povis" "povos" "povus"
                    ;;
                    ;; Fairly frequent words, that are most probably unique to
                    ;; Esperanto
                    "kiaj" "kiajn" "tiaj" "tiajn" "iaj" "iajn"
                    "miaj" "miajn" "viaj" "viajn" "liaj" "liajn"
                    "ŝi" "ŝin" "ŝia" "ŝian" "ŝiajn" "siaj" "siajn"
                    "ĝi" "ĝin" "ĝia" "ĝian" "ĝiaj" "ĝiajn" "niaj" "niajn"
                    "iliaj" "iliajn" "ĉiu" "kiu" "ĉiun" "kiun" "tiun"
                    "ĉiuj" "kiuj" "tiujn" "ĉiujn" "kiujn" "ĉio" "ĉion"
                    "nenio" "nenion" "neniu" "neniuj" "neniun" "neniujn"
                    "aliaj" "aliajn" "ĉiam" "ĉie")
=======
                    ;; slovak (sk)
                    ;;
                    "alebo" "aj"
                    "človek" "rok" "čas" "deň" "svet" "ruka" "voda" "žena"
                    "celý" "veľký" "malý" "nový" "starý" "dobrý"
                    "celá" "veľká" "malá" "nová" "stará" "dobrá"
                    "celé" "veľké" "malé" "nové" "staré" "dobré"
                    "ty" "my" "vy" "ony"
                    "byť" "sme" "ste" "sú"
                    "mať" "mám" "máš" "má" "máme" "máte" "majú"
                    "môcť" "môžem" "môžeš" "môže" "môžeme" "môžete" "môžu"
                    "musieť" "musím" "musíš" "musí" "musíme" "musíte" "musía"
                    "chcieť" "chcem" "chceš" "chce" "chceme" "chcete" "chcú"
                    "prísť" "prídem" "prídeš" "príde"
                    "prídeme" "prídete" "prídu"
                    "vidieť" "vidím" "vidíš" "vidí" "vidíme" "vidíte" "vidia"
                    "bývať" "bývam" "bývaš" "býva" "bývame" "bývate" "bývajú"
                    "bol" "bola" "bolo" "boli"
                    "budem" "budeš" "bude" "budeme" "budete" "budú"
                    "nejaký" "nejaká" "nejaké" "aký" "aká" "aké"
                    "nijaký" "nijaká" "nijaké")
>>>>>>> 8b5b1458
    ;; adding another language? email me to make it available to everyone!
    hash))

(defun adict-evaluate-word (word)
  "Determine language of WORD using ``adict-hash''."
  (gethash (downcase word) adict-hash 0))

(defun adict-evaluate-buffer (&optional idle-only)
  "Evaluate all words in the current buffer to find out the text's language.
If IDLE-ONLY is set, abort when an input event occurs."
  (let ((counts (make-vector (length adict-language-list) 0)))
    (adict-foreach-word
     (point-min) (point-max) 8
     (lambda (word)
       ;; increase language count of WORD by one
       (callf incf (elt counts (adict-evaluate-word word))))
     idle-only)
    counts))

(defun adict--evaluate-buffer-find-max-index (idle-only)
  (let* ((vector (adict-evaluate-buffer idle-only))
         (index (- (length vector) 1))
         (pos index)
         (max (elt vector pos)))
    (decf index)
    (while (> index 0)
      (let ((val (elt vector index)))
        (when (>= val max)
          (setq max val)
          (setq pos index))
        (decf index)))
    pos))

(defun adict--evaluate-buffer-find-dictionary (idle-only)
  (if (consp (car adict-dictionary-list))
      ;; current format
      (cdr (assoc (adict--evaluate-buffer-find-lang idle-only)
                  adict-dictionary-list))
    ;; old format (<= 1.0.2)
    (nth (adict--evaluate-buffer-find-max-index idle-only)
         adict-dictionary-list)))

(defun adict--evaluate-buffer-find-lang (idle-only)
  (nth (adict--evaluate-buffer-find-max-index idle-only)
       adict-language-list))

;;; Conditional Insertion ;;;;;;;;;;;;;;;;;;;;;;;;;;;;;;;;;;;;;;;;;;;;;;;;;;;;;;

(defvar adict-conditional-overlay-list nil)
(make-variable-buffer-local 'adict-conditional-overlay-list)
(defun adict-conditional-insert (&rest language-text-pairs)

  "Insert text based on dictionary and update it on dictionary changes.
LANGUAGE-TEXT-PAIRS is a list of dictionaries and strings.  The correct
string for the currently active dictionary will be used.  Whenever
`auto-dictionary-mode' changes the dictionary the inserted text will be
changed again.

Use `t' as a dictionary in the last place to catch all remaining
dictionaries.

To highlight this volatile text, `adict-conditional-text-face' is used.


You can use this, for instance, to localize the \" writes\" text in Gnus:

  (defun my-message-insert-citation-line ()
    \"Insert a simple citation line in the correct language.\"
    (when message-reply-headers
      (insert (mail-header-from message-reply-headers) \" \")
      (adict-conditional-insert \"nb\" \"skrev\"
                                \"de\" \"schreibt\"
                                \"fr\" \"a écrit\"
                                t \"wrote\")
      (newline)
      (newline)))
  (setq message-citation-line-function 'my-message-insert-citation-line)"
  (let ((overlay (make-overlay 0 0)))
    (adict-conditional-insert-1 language-text-pairs overlay)
    (overlay-put overlay 'evaporate t)
    (overlay-put overlay 'modification-hooks
                 '(adict-conditional-modification))
    (overlay-put overlay 'adict-conditional-list language-text-pairs)
    (overlay-put overlay 'face 'adict-conditional-text-face)
    (add-hook 'adict-change-dictionary-hook
              'adict-conditional-update nil t)
    (push overlay adict-conditional-overlay-list)))

(defun adict-conditional-insert-1 (language-text-pairs overlay)
  (let ((dict (or ispell-local-dictionary ispell-dictionary))
        (beg (point)))
    (while language-text-pairs
      (when (or (eq (car language-text-pairs) t)
                (equal (car language-text-pairs) dict))
        (insert (cadr language-text-pairs))
        (setq language-text-pairs nil))
      (setq language-text-pairs (cddr language-text-pairs)))
    (move-overlay overlay beg (point))))

(defun adict-conditional-modification (overlay afterp beg end
                                               &optional pre-length)
  (when afterp
    (delete-overlay overlay)
    (unless (setq adict-conditional-overlay-list
                  (delq overlay adict-conditional-overlay-list))
      (kill-local-variable 'adict-conditional-overlay-list)
      (remove-hook 'adict-change-dictionary-hook 'adict-conditional-update t))))

(defun adict-conditional-update ()
  (save-excursion
    (let ((inhibit-modification-hooks t))
      (dolist (ov adict-conditional-overlay-list)
        (when (overlay-buffer ov)
          (goto-char (overlay-start ov))
          (delete-region (point) (overlay-end ov))
          (adict-conditional-insert-1 (overlay-get ov 'adict-conditional-list)
                                      ov))))))


;;; Functions for 3rd Party Use ;;;;;;;;;;;;;;;;;;;;;;;;;;;;;;;;;;;;;;;;;;;;;;;

(defun adict-guess-word-language (word)
  "Determine language of WORD using ``adict-hash''."
  (elt adict-language-list (adict-evaluate-word word)))

(defun adict-guess-buffer-language (&optional idle-only)
  "Guess the language of the current-buffer using the data in ``adict-hash''.
If IDLE-ONLY is set, abort when an input event occurs."
  (let ((lang (adict--evaluate-buffer-find-lang idle-only)))
    (unless (and idle-only (input-pending-p))
      lang)))

(provide 'auto-dictionary)

;;; auto-dictionary.el ends here<|MERGE_RESOLUTION|>--- conflicted
+++ resolved
@@ -121,11 +121,7 @@
 
 (defconst adict-language-list
   '(nil "en" "de" "fr" "es" "sv" "sl" "hu" "ro" "pt" "nb" "da" "grc" "el" "hi"
-<<<<<<< HEAD
-        "nn" "ca" "eo")
-=======
-        "nn" "ca" "sk")
->>>>>>> 8b5b1458
+        "nn" "ca" "eo" "sk")
   "The languages, in order, which `adict-hash' contains.")
 
 (defun adict--dictionary-alist-type ()
@@ -153,11 +149,8 @@
             ("hi" "हिन्दी" "hindi")
             ("nn" "nynorsk" "norwegian nynorsk")
             ("ca" "catalan")
-<<<<<<< HEAD
-            ("eo" "esperanto")))
-=======
-            ("sk" "slovenčina" "slovak")))
->>>>>>> 8b5b1458
+            ("eo" "esperanto")
+	    ("sk" "slovenčina" "slovak")))
   "The dictionaries `auto-dictionary-mode' uses.
 Change the second part of each pair to specify a specific dictionary for
 that language. You can use this to specify a different region for your
@@ -656,7 +649,6 @@
                     "signat" "vegada" "veieu" "veuen" "veig" "veure" "ves" "ja"
                     "jo")
     (adict-add-word hash 17
-<<<<<<< HEAD
                     ;; Esperanto (eo)
                     ;;
                     ;; Frequent words, that are most probably unique to
@@ -683,7 +675,7 @@
                     "ĉiuj" "kiuj" "tiujn" "ĉiujn" "kiujn" "ĉio" "ĉion"
                     "nenio" "nenion" "neniu" "neniuj" "neniun" "neniujn"
                     "aliaj" "aliajn" "ĉiam" "ĉie")
-=======
+    (adict-add-word hash 18
                     ;; slovak (sk)
                     ;;
                     "alebo" "aj"
@@ -705,7 +697,6 @@
                     "budem" "budeš" "bude" "budeme" "budete" "budú"
                     "nejaký" "nejaká" "nejaké" "aký" "aká" "aké"
                     "nijaký" "nijaká" "nijaké")
->>>>>>> 8b5b1458
     ;; adding another language? email me to make it available to everyone!
     hash))
 
